--- conflicted
+++ resolved
@@ -44,11 +44,8 @@
 serde_derive = "1.0"
 serde_json = "1.0"
 crossbeam-channel = "0.2"
-<<<<<<< HEAD
 ctrlc = "3.1"
-=======
 opener = "0.3.0"
->>>>>>> 23d37cb6
 
 [dev-dependencies]
 boxxy = "0.7"